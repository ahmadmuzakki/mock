// Copyright 2010 Google Inc.
//
// Licensed under the Apache License, Version 2.0 (the "License");
// you may not use this file except in compliance with the License.
// You may obtain a copy of the License at
//
//     http://www.apache.org/licenses/LICENSE-2.0
//
// Unless required by applicable law or agreed to in writing, software
// distributed under the License is distributed on an "AS IS" BASIS,
// WITHOUT WARRANTIES OR CONDITIONS OF ANY KIND, either express or implied.
// See the License for the specific language governing permissions and
// limitations under the License.

// GoMock - a mock framework for Go.
//
// Standard usage:
//   (1) Define an interface that you wish to mock.
//         type MyInterface interface {
//           SomeMethod(x int64, y string)
//         }
//   (2) Use mockgen to generate a mock from the interface.
//   (3) Use the mock in a test:
//         func TestMyThing(t *testing.T) {
//           mockCtrl := gomock.NewController(t)
//           defer mockCtrl.Finish()
//
//           mockObj := something.NewMockMyInterface(mockCtrl)
//           mockObj.EXPECT().SomeMethod(4, "blah")
//           // pass mockObj to a real object and play with it.
//         }
//
// By default, expected calls are not enforced to run in any particular order.
// Call order dependency can be enforced by use of InOrder and/or Call.After.
// Call.After can create more varied call order dependencies, but InOrder is
// often more convenient.
//
// The following examples create equivalent call order dependencies.
//
// Example of using Call.After to chain expected call order:
//
//     firstCall := mockObj.EXPECT().SomeMethod(1, "first")
//     secondCall := mockObj.EXPECT().SomeMethod(2, "second").After(firstCall)
//     mockObj.EXPECT().SomeMethod(3, "third").After(secondCall)
//
// Example of using InOrder to declare expected call order:
//
//     gomock.InOrder(
//         mockObj.EXPECT().SomeMethod(1, "first"),
//         mockObj.EXPECT().SomeMethod(2, "second"),
//         mockObj.EXPECT().SomeMethod(3, "third"),
//     )
//
// TODO:
//	- Handle different argument/return types (e.g. ..., chan, map, interface).
package gomock

import (
	"fmt"
	"golang.org/x/net/context"
	"reflect"
	"runtime"
	"sync"
)

// A TestReporter is something that can be used to report test failures.
// It is satisfied by the standard library's *testing.T.
type TestReporter interface {
	Errorf(format string, args ...interface{})
	Fatalf(format string, args ...interface{})
}

// A Controller represents the top-level control of a mock ecosystem.
// It defines the scope and lifetime of mock objects, as well as their expectations.
// It is safe to call Controller's methods from multiple goroutines.
type Controller struct {
	mu            sync.Mutex
	t             TestReporter
	expectedCalls *callSet
}

func NewController(t TestReporter) *Controller {
	return &Controller{
		t:             t,
		expectedCalls: newCallSet(),
	}
}

type cancelReporter struct {
	t      TestReporter
	cancel func()
}

func (r *cancelReporter) Errorf(format string, args ...interface{}) { r.t.Errorf(format, args...) }
func (r *cancelReporter) Fatalf(format string, args ...interface{}) {
	defer r.cancel()
	r.t.Fatalf(format, args...)
}

// WithContext returns a new Controller and a Context, which is cancelled on any
// fatal failure.
func WithContext(ctx context.Context, t TestReporter) (*Controller, context.Context) {
	ctx, cancel := context.WithCancel(ctx)
	return NewController(&cancelReporter{t, cancel}), ctx
}

func (ctrl *Controller) RecordCall(receiver interface{}, method string, args ...interface{}) *Call {
	if h, ok := ctrl.t.(testHelper); ok {
		h.Helper()
	}

	recv := reflect.ValueOf(receiver)
	for i := 0; i < recv.Type().NumMethod(); i++ {
		if recv.Type().Method(i).Name == method {
			return ctrl.RecordCallWithMethodType(receiver, method, recv.Method(i).Type(), args...)
		}
	}
	ctrl.t.Fatalf("gomock: failed finding method %s on %T", method, receiver)
	panic("unreachable")
}

func (ctrl *Controller) RecordCallWithMethodType(receiver interface{}, method string, methodType reflect.Type, args ...interface{}) *Call {
	if h, ok := ctrl.t.(testHelper); ok {
		h.Helper()
	}

	call := newCall(ctrl.t, receiver, method, methodType, args...)

	ctrl.mu.Lock()
	defer ctrl.mu.Unlock()
<<<<<<< HEAD
=======

	origin := callerInfo(2)
	call := &Call{t: ctrl.t, receiver: receiver, method: method, methodType: methodType, args: margs, origin: origin, minCalls: 1, maxCalls: 1}
	call.actions = call.defaultActions()

>>>>>>> 0a137538
	ctrl.expectedCalls.Add(call)

	return call
}

func (ctrl *Controller) Call(receiver interface{}, method string, args ...interface{}) []interface{} {
	if h, ok := ctrl.t.(testHelper); ok {
		h.Helper()
	}

	// Nest this code so we can use defer to make sure the lock is released.
	actions := func() []func([]interface{}) []interface{} {
		ctrl.mu.Lock()
		defer ctrl.mu.Unlock()

		expected, err := ctrl.expectedCalls.FindMatch(receiver, method, args)
		if err != nil {
			origin := callerInfo(2)
			ctrl.t.Fatalf("Unexpected call to %T.%v(%v) at %s because: %s", receiver, method, args, origin, err)
		}

		// Two things happen here:
		// * the matching call no longer needs to check prerequite calls,
		// * and the prerequite calls are no longer expected, so remove them.
		preReqCalls := expected.dropPrereqs()
		for _, preReqCall := range preReqCalls {
			ctrl.expectedCalls.Remove(preReqCall)
		}

		actions := expected.call(args)
		if expected.exhausted() {
			ctrl.expectedCalls.Remove(expected)
		}
		return actions
	}()

	var rets []interface{}
	for _, action := range actions {
		if r := action(args); r != nil {
			rets = r
		}
	}

	return rets
}

func (ctrl *Controller) Finish() {
	if h, ok := ctrl.t.(testHelper); ok {
		h.Helper()
	}

	ctrl.mu.Lock()
	defer ctrl.mu.Unlock()

	// If we're currently panicking, probably because this is a deferred call,
	// pass through the panic.
	if err := recover(); err != nil {
		panic(err)
	}

	// Check that all remaining expected calls are satisfied.
	failures := ctrl.expectedCalls.Failures()
	for _, call := range failures {
		ctrl.t.Errorf("missing call(s) to %v", call)
	}
	if len(failures) != 0 {
		ctrl.t.Fatalf("aborting test due to missing call(s)")
	}
}

func callerInfo(skip int) string {
	if _, file, line, ok := runtime.Caller(skip + 1); ok {
		return fmt.Sprintf("%s:%d", file, line)
	}
	return "unknown file"
}

type testHelper interface {
	TestReporter
	Helper()
}<|MERGE_RESOLUTION|>--- conflicted
+++ resolved
@@ -128,14 +128,6 @@
 
 	ctrl.mu.Lock()
 	defer ctrl.mu.Unlock()
-<<<<<<< HEAD
-=======
-
-	origin := callerInfo(2)
-	call := &Call{t: ctrl.t, receiver: receiver, method: method, methodType: methodType, args: margs, origin: origin, minCalls: 1, maxCalls: 1}
-	call.actions = call.defaultActions()
-
->>>>>>> 0a137538
 	ctrl.expectedCalls.Add(call)
 
 	return call
